{
  "name": "labeler",
  "version": "4.1.0",
  "description": "Labels pull requests by files altered",
  "main": "lib/main.js",
  "scripts": {
    "build": "tsc && ncc build lib/main.js",
    "format": "prettier --no-error-on-unmatched-pattern --config ./.prettierrc.js --write \"**/*.{ts,yml,yaml}\"",
    "format-check": "prettier --no-error-on-unmatched-pattern --config ./.prettierrc.js --check \"**/*.{ts,yml,yaml}\"",
    "lint": "eslint --config ./.eslintrc.js \"**/*.ts\"",
    "lint:fix": "eslint --config ./.eslintrc.js \"**/*.ts\" --fix",
    "test": "jest"
  },
  "repository": {
    "type": "git",
    "url": "git+https://github.com/actions/labeler.git"
  },
  "keywords": [
    "github",
    "actions",
    "label",
    "labeler"
  ],
  "author": "GitHub",
  "license": "MIT",
  "dependencies": {
    "@actions/core": "^1.10.0",
    "@actions/github": "^5.1.1",
    "@octokit/plugin-retry": "^5.0.5",
    "js-yaml": "^4.1.0",
    "lodash.isequal": "^4.5.0",
    "minimatch": "^9.0.3"
  },
  "devDependencies": {
    "@types/jest": "^27.4.1",
<<<<<<< HEAD
    "@types/js-yaml": "^4.0.5",
    "@types/lodash.isequal": "^4.5.6",
=======
    "@types/js-yaml": "^4.0.6",
>>>>>>> 8207c146
    "@types/minimatch": "^5.1.2",
    "@types/node": "^16.11.7",
    "@typescript-eslint/eslint-plugin": "^6.7.4",
    "@typescript-eslint/parser": "^6.7.2",
    "@vercel/ncc": "^0.36.1",
    "eslint": "^8.49.0",
    "eslint-config-prettier": "^8.10.0",
    "eslint-plugin-jest": "^27.4.0",
    "eslint-plugin-node": "^11.1.0",
    "jest": "^27.5.1",
    "prettier": "^3.0.3",
    "ts-jest": "^27.1.3",
    "typescript": "^4.9.5"
  }
}<|MERGE_RESOLUTION|>--- conflicted
+++ resolved
@@ -33,12 +33,8 @@
   },
   "devDependencies": {
     "@types/jest": "^27.4.1",
-<<<<<<< HEAD
-    "@types/js-yaml": "^4.0.5",
+    "@types/js-yaml": "^4.0.6",
     "@types/lodash.isequal": "^4.5.6",
-=======
-    "@types/js-yaml": "^4.0.6",
->>>>>>> 8207c146
     "@types/minimatch": "^5.1.2",
     "@types/node": "^16.11.7",
     "@typescript-eslint/eslint-plugin": "^6.7.4",
