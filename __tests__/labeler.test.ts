--- conflicted
+++ resolved
@@ -1,13 +1,13 @@
+import * as yaml from 'js-yaml';
+import * as core from '@actions/core';
+import * as fs from 'fs';
+import {checkMatchConfigs} from '../src/labeler';
 import {
-  checkMatchConfigs,
   MatchConfig,
   toMatchConfig,
   getLabelConfigMapFromObject,
   BaseMatchConfig
-} from '../src/labeler';
-import * as yaml from 'js-yaml';
-import * as core from '@actions/core';
-import * as fs from 'fs';
+} from '../src/api/get-label-configs';
 
 jest.mock('@actions/core');
 
@@ -23,7 +23,6 @@
   return yaml.load(content);
 };
 
-<<<<<<< HEAD
 describe('getLabelConfigMapFromObject', () => {
   const yamlObject = loadYaml('__tests__/fixtures/all_options.yml');
   const expected = new Map<string, MatchConfig[]>();
@@ -52,12 +51,6 @@
       ]
     }
   ]);
-=======
-describe('checkGlobs', () => {
-  it('returns true when our pattern does match changed files', () => {
-    const changedFiles = ['foo.txt', 'bar.txt'];
-    const result = checkGlobs(changedFiles, matchConfig, false);
->>>>>>> 212b4a75
 
   it('returns a MatchConfig', () => {
     const result = getLabelConfigMapFromObject(yamlObject);
@@ -102,14 +95,14 @@
 
     it('returns true when our pattern does match changed files', () => {
       const changedFiles = ['foo.txt', 'bar.txt'];
-      const result = checkMatchConfigs(changedFiles, matchConfig);
+      const result = checkMatchConfigs(changedFiles, matchConfig, false);
 
       expect(result).toBeTruthy();
     });
 
     it('returns false when our pattern does not match changed files', () => {
       const changedFiles = ['foo.docx'];
-      const result = checkMatchConfigs(changedFiles, matchConfig);
+      const result = checkMatchConfigs(changedFiles, matchConfig, false);
 
       expect(result).toBeFalsy();
     });
@@ -125,8 +118,22 @@
       ];
       const changedFiles = ['foo.txt', 'bar.txt'];
 
-      const result = checkMatchConfigs(changedFiles, matchConfig);
+      const result = checkMatchConfigs(changedFiles, matchConfig, false);
       expect(result).toBe(true);
+    });
+
+    it('returns false for a file starting with dot if `dot` option is false', () => {
+      const changedFiles = ['.foo.txt'];
+      const result = checkMatchConfigs(changedFiles, matchConfig, false);
+
+      expect(result).toBeFalsy();
+    });
+
+    it('returns true for a file starting with dot if `dot` option is true', () => {
+      const changedFiles = ['.foo.txt'];
+      const result = checkMatchConfigs(changedFiles, matchConfig, true);
+
+      expect(result).toBeTruthy();
     });
   });
 
@@ -137,38 +144,18 @@
     ];
     const changedFiles = ['foo.txt', 'bar.md'];
 
-<<<<<<< HEAD
     it('returns false when only one config matches', () => {
-      const result = checkMatchConfigs(changedFiles, matchConfig);
+      const result = checkMatchConfigs(changedFiles, matchConfig, false);
       expect(result).toBe(false);
     });
-=======
-  it('returns false when our pattern does not match changed files', () => {
-    const changedFiles = ['foo.docx'];
-    const result = checkGlobs(changedFiles, matchConfig, false);
->>>>>>> 212b4a75
 
     it('returns true when only both config matches', () => {
       const matchConfig: MatchConfig[] = [
         {any: [{changedFiles: [{AnyGlobToAnyFile: ['*.txt']}]}]},
         {any: [{headBranch: ['head-branch']}]}
       ];
-      const result = checkMatchConfigs(changedFiles, matchConfig);
+      const result = checkMatchConfigs(changedFiles, matchConfig, false);
       expect(result).toBe(true);
     });
   });
-
-  it('returns false for a file starting with dot if `dot` option is false', () => {
-    const changedFiles = ['.foo.txt'];
-    const result = checkGlobs(changedFiles, matchConfig, false);
-
-    expect(result).toBeFalsy();
-  });
-
-  it('returns true for a file starting with dot if `dot` option is true', () => {
-    const changedFiles = ['.foo.txt'];
-    const result = checkGlobs(changedFiles, matchConfig, true);
-
-    expect(result).toBeTruthy();
-  });
 });