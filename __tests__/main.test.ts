--- conflicted
+++ resolved
@@ -20,31 +20,24 @@
 
 const configureInput = (
   mockInput: Partial<{
-    "repo-token": string;
-    "configuration-path": string;
-    "sync-labels": boolean;
+    'repo-token': string;
+    'configuration-path': string;
+    'sync-labels': boolean;
     dot: boolean;
   }>
 ) => {
   jest
-    .spyOn(core, "getInput")
+    .spyOn(core, 'getInput')
     .mockImplementation((name: string, ...opts) => mockInput[name]);
 };
 
 afterAll(() => jest.restoreAllMocks());
 
-<<<<<<< HEAD
-describe("run", () => {
-  it("(with dot: false) adds labels to PRs that match our glob patterns", async () => {
+describe('run', () => {
+  it('(with dot: false) adds labels to PRs that match our glob patterns', async () => {
     configureInput({});
-    usingLabelerConfigYaml("only_pdfs.yml");
-    mockGitHubResponseChangedFiles("foo.pdf");
-=======
-describe('run', () => {
-  it('adds labels to PRs that match our glob patterns', async () => {
     usingLabelerConfigYaml('only_pdfs.yml');
     mockGitHubResponseChangedFiles('foo.pdf');
->>>>>>> b435530b
 
     await run();
 
@@ -58,28 +51,27 @@
     });
   });
 
-<<<<<<< HEAD
-  it("(with dot: true) adds labels to PRs that match our glob patterns", async () => {
-    configureInput({ dot: true });
-    usingLabelerConfigYaml("only_pdfs.yml");
-    mockGitHubResponseChangedFiles(".foo.pdf");
+  it('(with dot: true) adds labels to PRs that match our glob patterns', async () => {
+    configureInput({dot: true});
+    usingLabelerConfigYaml('only_pdfs.yml');
+    mockGitHubResponseChangedFiles('.foo.pdf');
 
     await run();
 
     expect(removeLabelMock).toHaveBeenCalledTimes(0);
     expect(addLabelsMock).toHaveBeenCalledTimes(1);
     expect(addLabelsMock).toHaveBeenCalledWith({
-      owner: "monalisa",
-      repo: "helloworld",
+      owner: 'monalisa',
+      repo: 'helloworld',
       issue_number: 123,
-      labels: ["touched-a-pdf-file"],
+      labels: ['touched-a-pdf-file']
     });
   });
 
-  it("(with dot: false) does not add labels to PRs that do not match our glob patterns", async () => {
+  it('(with dot: false) does not add labels to PRs that do not match our glob patterns', async () => {
     configureInput({});
-    usingLabelerConfigYaml("only_pdfs.yml");
-    mockGitHubResponseChangedFiles(".foo.pdf");
+    usingLabelerConfigYaml('only_pdfs.yml');
+    mockGitHubResponseChangedFiles('.foo.pdf');
 
     await run();
 
@@ -87,15 +79,10 @@
     expect(addLabelsMock).toHaveBeenCalledTimes(0);
   });
 
-  it("(with dot: true) does not add labels to PRs that do not match our glob patterns", async () => {
-    configureInput({ dot: true });
-    usingLabelerConfigYaml("only_pdfs.yml");
-    mockGitHubResponseChangedFiles("foo.txt");
-=======
-  it('does not add labels to PRs that do not match our glob patterns', async () => {
+  it('(with dot: true) does not add labels to PRs that do not match our glob patterns', async () => {
+    configureInput({dot: true});
     usingLabelerConfigYaml('only_pdfs.yml');
     mockGitHubResponseChangedFiles('foo.txt');
->>>>>>> b435530b
 
     await run();
 
@@ -103,25 +90,12 @@
     expect(addLabelsMock).toHaveBeenCalledTimes(0);
   });
 
-<<<<<<< HEAD
-  it("(with sync-labels: true) it deletes preexisting PR labels that no longer match the glob pattern", async () => {
+  it('(with sync-labels: true) it deletes preexisting PR labels that no longer match the glob pattern', async () => {
     configureInput({
-      "repo-token": "foo",
-      "configuration-path": "bar",
-      "sync-labels": true,
-    });
-=======
-  it('(with sync-labels: true) it deletes preexisting PR labels that no longer match the glob pattern', async () => {
-    let mockInput = {
       'repo-token': 'foo',
       'configuration-path': 'bar',
       'sync-labels': true
-    };
-
-    jest
-      .spyOn(core, 'getInput')
-      .mockImplementation((name: string, ...opts) => mockInput[name]);
->>>>>>> b435530b
+    });
 
     usingLabelerConfigYaml('only_pdfs.yml');
     mockGitHubResponseChangedFiles('foo.txt');
@@ -143,25 +117,12 @@
     });
   });
 
-<<<<<<< HEAD
-  it("(with sync-labels: false) it issues no delete calls even when there are preexisting PR labels that no longer match the glob pattern", async () => {
+  it('(with sync-labels: false) it issues no delete calls even when there are preexisting PR labels that no longer match the glob pattern', async () => {
     configureInput({
-      "repo-token": "foo",
-      "configuration-path": "bar",
-      "sync-labels": false,
-    });
-=======
-  it('(with sync-labels: false) it issues no delete calls even when there are preexisting PR labels that no longer match the glob pattern', async () => {
-    let mockInput = {
       'repo-token': 'foo',
       'configuration-path': 'bar',
       'sync-labels': false
-    };
-
-    jest
-      .spyOn(core, 'getInput')
-      .mockImplementation((name: string, ...opts) => mockInput[name]);
->>>>>>> b435530b
+    });
 
     usingLabelerConfigYaml('only_pdfs.yml');
     mockGitHubResponseChangedFiles('foo.txt');
