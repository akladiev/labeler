--- conflicted
+++ resolved
@@ -15,12 +15,8 @@
   try {
     const token = core.getInput('repo-token');
     const configPath = core.getInput('configuration-path', {required: true});
-<<<<<<< HEAD
-    const syncLabels = core.getBooleanInput('sync-labels');
+    const syncLabels = core.getBooleanInput('sync-labels', {required: false});
     const dot = !!core.getBooleanInput('dot', {required: false});
-=======
-    const syncLabels = !!core.getInput('sync-labels', {required: false});
->>>>>>> 0776a679
 
     const prNumber = getPrNumber();
     if (!prNumber) {
