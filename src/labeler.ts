--- conflicted
+++ resolved
@@ -1,51 +1,20 @@
 import * as core from '@actions/core';
 import * as github from '@actions/github';
-<<<<<<< HEAD
-import * as yaml from 'js-yaml';
-=======
 import * as pluginRetry from '@octokit/plugin-retry';
-import {Minimatch} from 'minimatch';
 import * as api from './api';
 import isEqual from 'lodash.isequal';
-import {printPattern} from './utils';
 import {getInputs} from './get-inputs';
->>>>>>> 212b4a75
-
-import {
-  ChangedFilesMatchConfig,
-  getChangedFiles,
-  toChangedFilesMatchConfig,
-  checkAllChangedFiles,
-  checkAnyChangedFiles
-} from './changedFiles';
-import {
-  checkAnyBranch,
-  checkAllBranch,
-  toBranchMatchConfig,
-  BranchMatchConfig
-} from './branch';
-
-export type BaseMatchConfig = BranchMatchConfig & ChangedFilesMatchConfig;
-
-export type MatchConfig = {
-  any?: BaseMatchConfig[];
-  all?: BaseMatchConfig[];
-};
+
+import {BaseMatchConfig, MatchConfig} from './api/get-label-configs';
+
+import {checkAllChangedFiles, checkAnyChangedFiles} from './changedFiles';
+
+import {checkAnyBranch, checkAllBranch} from './branch';
 
 type ClientType = ReturnType<typeof github.getOctokit>;
 
-<<<<<<< HEAD
-const ALLOWED_CONFIG_KEYS = ['changed-files', 'head-branch', 'base-branch'];
-
-export async function run() {
-  try {
-    const token = core.getInput('repo-token');
-    const configPath = core.getInput('configuration-path', {required: true});
-    const syncLabels = core.getBooleanInput('sync-labels');
-=======
 // GitHub Issues cannot have more than 100 labels
 const GITHUB_MAX_LABELS = 100;
->>>>>>> 212b4a75
 
 export const run = () =>
   labeler().catch(error => {
@@ -65,72 +34,17 @@
 
   const pullRequests = api.getPullRequests(client, prNumbers);
 
-<<<<<<< HEAD
-    core.debug(`fetching changed files for pr #${prNumber}`);
-    const changedFiles: string[] = await getChangedFiles(client, prNumber);
-    const labelConfigs: Map<string, MatchConfig[]> = await getMatchConfigs(
+  for await (const pullRequest of pullRequests) {
+    const labelConfigs: Map<string, MatchConfig[]> = await api.getLabelConfigs(
       client,
       configPath
     );
-
-    const labels: string[] = [];
-    const labelsToRemove: string[] = [];
+    const preexistingLabels = pullRequest.data.labels.map(l => l.name);
+    const allLabels: Set<string> = new Set<string>(preexistingLabels);
+
     for (const [label, configs] of labelConfigs.entries()) {
       core.debug(`processing ${label}`);
-      if (checkMatchConfigs(changedFiles, configs)) {
-        labels.push(label);
-      } else if (pullRequest.labels.find(l => l.name === label)) {
-        labelsToRemove.push(label);
-      }
-    }
-
-    if (labels.length > 0) {
-      await addLabels(client, prNumber, labels);
-    }
-
-    if (syncLabels && labelsToRemove.length) {
-      await removeLabels(client, prNumber, labelsToRemove);
-    }
-  } catch (error: any) {
-    core.error(error);
-    core.setFailed(error.message);
-  }
-}
-
-function getPrNumber(): number | undefined {
-  const pullRequest = github.context.payload.pull_request;
-  if (!pullRequest) {
-    return undefined;
-  }
-
-  return pullRequest.number;
-}
-
-async function getMatchConfigs(
-  client: ClientType,
-  configurationPath: string
-): Promise<Map<string, MatchConfig[]>> {
-  const configurationContent: string = await fetchContent(
-    client,
-    configurationPath
-  );
-
-  // loads (hopefully) a `{[label:string]: MatchConfig[]}`, but is `any`:
-  const configObject: any = yaml.load(configurationContent);
-
-  // transform `any` => `Map<string,MatchConfig[]>` or throw if yaml is malformed:
-  return getLabelConfigMapFromObject(configObject);
-}
-=======
-  for await (const pullRequest of pullRequests) {
-    const labelGlobs: Map<string, StringOrMatchConfig[]> =
-      await api.getLabelGlobs(client, configPath);
-    const preexistingLabels = pullRequest.data.labels.map(l => l.name);
-    const allLabels: Set<string> = new Set<string>(preexistingLabels);
-
-    for (const [label, globs] of labelGlobs.entries()) {
-      core.debug(`processing ${label}`);
-      if (checkGlobs(pullRequest.changedFiles, globs, dot)) {
+      if (checkMatchConfigs(pullRequest.changedFiles, configs, dot)) {
         allLabels.add(label);
       } else if (syncLabels) {
         allLabels.delete(label);
@@ -165,7 +79,6 @@
       );
 
       core.setFailed(error.message);
->>>>>>> 212b4a75
 
       return;
     }
@@ -173,56 +86,6 @@
     core.setOutput('new-labels', newLabels.join(','));
     core.setOutput('all-labels', labelsToAdd.join(','));
 
-<<<<<<< HEAD
-export function getLabelConfigMapFromObject(
-  configObject: any
-): Map<string, MatchConfig[]> {
-  const labelMap: Map<string, MatchConfig[]> = new Map();
-  for (const label in configObject) {
-    const configOptions = configObject[label];
-    if (
-      !Array.isArray(configOptions) ||
-      !configOptions.every(opts => typeof opts === 'object')
-    ) {
-      throw Error(
-        `found unexpected type for label '${label}' (should be array of config options)`
-      );
-    }
-    const matchConfigs = configOptions.reduce<MatchConfig[]>(
-      (updatedConfig, configValue) => {
-        if (!configValue) {
-          return updatedConfig;
-        }
-
-        Object.entries(configValue).forEach(([key, value]) => {
-          // If the top level `any` or `all` keys are provided then set them, and convert their values to
-          // our config objects.
-          if (key === 'any' || key === 'all') {
-            if (Array.isArray(value)) {
-              const newConfigs = value.map(toMatchConfig);
-              updatedConfig.push({[key]: newConfigs});
-            }
-          } else if (ALLOWED_CONFIG_KEYS.includes(key)) {
-            const newMatchConfig = toMatchConfig({[key]: value});
-            // Find or set the `any` key so that we can add these properties to that rule,
-            // Or create a new `any` key and add that to our array of configs.
-            const indexOfAny = updatedConfig.findIndex(mc => !!mc['any']);
-            if (indexOfAny >= 0) {
-              updatedConfig[indexOfAny].any?.push(newMatchConfig);
-            } else {
-              updatedConfig.push({any: [newMatchConfig]});
-            }
-          } else {
-            // Log the key that we don't know what to do with.
-            core.info(`An unknown config option was under ${label}: ${key}`);
-          }
-        });
-
-        return updatedConfig;
-      },
-      []
-    );
-=======
     if (excessLabels.length) {
       core.warning(
         `Maximum of ${GITHUB_MAX_LABELS} labels allowed. Excess labels: ${excessLabels.join(
@@ -233,67 +96,40 @@
     }
   }
 }
->>>>>>> 212b4a75
-
-    if (matchConfigs.length) {
-      labelMap.set(label, matchConfigs);
-    }
-  }
-
-  return labelMap;
-}
-
-<<<<<<< HEAD
-export function toMatchConfig(config: any): BaseMatchConfig {
-  const changedFilesConfig = toChangedFilesMatchConfig(config);
-  const branchConfig = toBranchMatchConfig(config);
-
-  return {
-    ...changedFilesConfig,
-    ...branchConfig
-  };
-}
 
 export function checkMatchConfigs(
   changedFiles: string[],
-  matchConfigs: MatchConfig[]
+  matchConfigs: MatchConfig[],
+  dot: boolean
 ): boolean {
   for (const config of matchConfigs) {
     core.debug(` checking config ${JSON.stringify(config)}`);
-    if (!checkMatch(changedFiles, config)) {
+    if (!checkMatch(changedFiles, config, dot)) {
       return false;
-=======
-export function checkGlobs(
-  changedFiles: string[],
-  globs: StringOrMatchConfig[],
-  dot: boolean
-): boolean {
-  for (const glob of globs) {
-    core.debug(` checking pattern ${JSON.stringify(glob)}`);
-    const matchConfig = toMatchConfig(glob);
-    if (checkMatch(changedFiles, matchConfig, dot)) {
-      return true;
->>>>>>> 212b4a75
     }
   }
 
   return true;
 }
 
-function checkMatch(changedFiles: string[], matchConfig: MatchConfig): boolean {
+function checkMatch(
+  changedFiles: string[],
+  matchConfig: MatchConfig,
+  dot: boolean
+): boolean {
   if (!Object.keys(matchConfig).length) {
     core.debug(`  no "any" or "all" patterns to check`);
     return false;
   }
 
   if (matchConfig.all) {
-    if (!checkAll(matchConfig.all, changedFiles)) {
+    if (!checkAll(matchConfig.all, changedFiles, dot)) {
       return false;
     }
   }
 
   if (matchConfig.any) {
-    if (!checkAny(matchConfig.any, changedFiles)) {
+    if (!checkAny(matchConfig.any, changedFiles, dot)) {
       return false;
     }
   }
@@ -302,19 +138,11 @@
 }
 
 // equivalent to "Array.some()" but expanded for debugging and clarity
-<<<<<<< HEAD
 export function checkAny(
   matchConfigs: BaseMatchConfig[],
-  changedFiles: string[]
-): boolean {
-=======
-function checkAny(
-  changedFiles: string[],
-  globs: string[],
-  dot: boolean
-): boolean {
-  const matchers = globs.map(g => new Minimatch(g, {dot}));
->>>>>>> 212b4a75
+  changedFiles: string[],
+  dot: boolean
+): boolean {
   core.debug(`  checking "any" patterns`);
   if (
     !matchConfigs.length ||
@@ -333,7 +161,7 @@
     }
 
     if (matchConfig.changedFiles) {
-      if (checkAnyChangedFiles(changedFiles, matchConfig.changedFiles)) {
+      if (checkAnyChangedFiles(changedFiles, matchConfig.changedFiles, dot)) {
         core.debug(`  "any" patterns matched`);
         return true;
       }
@@ -352,10 +180,10 @@
 }
 
 // equivalent to "Array.every()" but expanded for debugging and clarity
-<<<<<<< HEAD
 export function checkAll(
   matchConfigs: BaseMatchConfig[],
-  changedFiles: string[]
+  changedFiles: string[],
+  dot: boolean
 ): boolean {
   core.debug(`  checking "all" patterns`);
   if (
@@ -364,20 +192,6 @@
   ) {
     core.debug(`  no "all" patterns to check`);
     return false;
-=======
-function checkAll(
-  changedFiles: string[],
-  globs: string[],
-  dot: boolean
-): boolean {
-  const matchers = globs.map(g => new Minimatch(g, {dot}));
-  core.debug(` checking "all" patterns`);
-  for (const changedFile of changedFiles) {
-    if (!isMatch(changedFile, matchers)) {
-      core.debug(`  "all" patterns did not match against ${changedFile}`);
-      return false;
-    }
->>>>>>> 212b4a75
   }
 
   for (const matchConfig of matchConfigs) {
@@ -388,40 +202,23 @@
       }
     }
 
-<<<<<<< HEAD
     if (matchConfig.changedFiles) {
       if (!changedFiles.length) {
         core.debug(`  no files to check "changed-files" patterns against`);
         return false;
       }
 
-      if (!checkAllChangedFiles(changedFiles, matchConfig.changedFiles)) {
+      if (!checkAllChangedFiles(changedFiles, matchConfig.changedFiles, dot)) {
         core.debug(`  "all" patterns did not match`);
         return false;
       }
-=======
-function checkMatch(
-  changedFiles: string[],
-  matchConfig: MatchConfig,
-  dot: boolean
-): boolean {
-  if (matchConfig.all !== undefined) {
-    if (!checkAll(changedFiles, matchConfig.all, dot)) {
-      return false;
->>>>>>> 212b4a75
-    }
-
-<<<<<<< HEAD
+    }
+
     if (matchConfig.headBranch) {
       if (!checkAllBranch(matchConfig.headBranch, 'head')) {
         core.debug(`  "all" patterns did not match`);
         return false;
       }
-=======
-  if (matchConfig.any !== undefined) {
-    if (!checkAny(changedFiles, matchConfig.any, dot)) {
-      return false;
->>>>>>> 212b4a75
     }
   }
 
